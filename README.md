# DeepCode (Forked)

This repository is a **fork** of the original DeepCode project.  
It extends the base system with important modifications to support building **large application codebases without timeouts**.

## 🔧 Additions in This Fork
- Removed timeouts to allow long-running code generation sessions.
- Improved `mcp_agent.config.yaml` with:
  - Extended `overall_seconds` to 3h (10800).
  - Per-tool timeouts increased for resilience.
  - Stable filesystem roots for dynamic project folders.
- Integration tested with **Claude and Brave Search** credentials.
- Verified ability to continuously implement files in large projects.
- Logging improved for debugging and stability.

## 🚀 Usage
1. Clone this fork:
   ```bash
   git clone https://github.com/alitawash/deepcode-fork.git
   cd deepcode-fork
   ```

2. Install dependencies:
   ```bash
   pip install -r requirements.txt
   ```

3. Add your credentials in `mcp_agent.secrets.yaml`:
   - **Anthropic API Key** (Claude)
   - **OpenAI API Key** (if used)
   - **Brave API Key** (for search)

4. Start DeepCode:
   ```bash
   python deepcode.py
   ```

## 📂 Example Project Path
When you run, DeepCode creates new project folders under:
```
/Users/<you>/Desktop/Projects/deepcode/DeepCode/deepcode_lab/papers/chat_project_<id>/generate_code
```
This fork ensures they remain fully writable and persistent for large projects.

## 📘 Additional Guides
<<<<<<< HEAD
- [Creating a New App via DeepCode's Chat Workflow](NEW_APP_WORKFLOW.md) — includes a Speckit-inspired enterprise prompt blueprint to capture fully integrated builds.
- [Enterprise Application Prompt Guide](ENTERPRISE_APP_PROMPT_GUIDE.md) — mirrors GitHub Speckit's spec rigor with templates, examples, and tips for large-scale DeepCode deliveries.
=======
- [Creating a New App via DeepCode's Chat Workflow](NEW_APP_WORKFLOW.md)
>>>>>>> 3d40868e

## 📜 License
This project inherits the original license.
All modifications in this fork are released under the same terms.<|MERGE_RESOLUTION|>--- conflicted
+++ resolved
@@ -42,13 +42,7 @@
 ```
 This fork ensures they remain fully writable and persistent for large projects.
 
-## 📘 Additional Guides
-<<<<<<< HEAD
-- [Creating a New App via DeepCode's Chat Workflow](NEW_APP_WORKFLOW.md) — includes a Speckit-inspired enterprise prompt blueprint to capture fully integrated builds.
-- [Enterprise Application Prompt Guide](ENTERPRISE_APP_PROMPT_GUIDE.md) — mirrors GitHub Speckit's spec rigor with templates, examples, and tips for large-scale DeepCode deliveries.
-=======
-- [Creating a New App via DeepCode's Chat Workflow](NEW_APP_WORKFLOW.md)
->>>>>>> 3d40868e
+
 
 ## 📜 License
 This project inherits the original license.
